--- conflicted
+++ resolved
@@ -686,11 +686,7 @@
 
 
 def save_static_label_iter(i, dataset, dataroot, mode):
-<<<<<<< HEAD
     imgs, rots, trans, intrins, post_rots, post_trans, binimg, static_label, future_egomotion = dataset[i]
-=======
-    imgs, rots, trans, intrins, post_rots, post_trans, binimg, future_egomotion = dataset[i]
->>>>>>> 8f34712a
 
     output_path = os.path.join(dataroot, 'bev_label', mode)
     os.makedirs(output_path, exist_ok=True)
